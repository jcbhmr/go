// Copyright 2009 The Go Authors. All rights reserved.
// Use of this source code is governed by a BSD-style
// license that can be found in the LICENSE file.

// Package sha512 implements the SHA-384, SHA-512, SHA-512/224, and SHA-512/256
// hash algorithms as defined in FIPS 180-4.
//
// All the hash.Hash implementations returned by this package also
// implement encoding.BinaryMarshaler and encoding.BinaryUnmarshaler to
// marshal and unmarshal the internal state of the hash.
package sha512

import (
	"crypto"
	"encoding/binary"
	"errors"
	"hash"
)

import "crypto/internal/boring"

func init() {
	crypto.RegisterHash(crypto.SHA384, New384)
	crypto.RegisterHash(crypto.SHA512, New)
	crypto.RegisterHash(crypto.SHA512_224, New512_224)
	crypto.RegisterHash(crypto.SHA512_256, New512_256)
}

const (
	// Size is the size, in bytes, of a SHA-512 checksum.
	Size = 64

	// Size224 is the size, in bytes, of a SHA-512/224 checksum.
	Size224 = 28

	// Size256 is the size, in bytes, of a SHA-512/256 checksum.
	Size256 = 32

	// Size384 is the size, in bytes, of a SHA-384 checksum.
	Size384 = 48

	// BlockSize is the block size, in bytes, of the SHA-512/224,
	// SHA-512/256, SHA-384 and SHA-512 hash functions.
	BlockSize = 128
)

const (
	chunk     = 128
	init0     = 0x6a09e667f3bcc908
	init1     = 0xbb67ae8584caa73b
	init2     = 0x3c6ef372fe94f82b
	init3     = 0xa54ff53a5f1d36f1
	init4     = 0x510e527fade682d1
	init5     = 0x9b05688c2b3e6c1f
	init6     = 0x1f83d9abfb41bd6b
	init7     = 0x5be0cd19137e2179
	init0_224 = 0x8c3d37c819544da2
	init1_224 = 0x73e1996689dcd4d6
	init2_224 = 0x1dfab7ae32ff9c82
	init3_224 = 0x679dd514582f9fcf
	init4_224 = 0x0f6d2b697bd44da8
	init5_224 = 0x77e36f7304c48942
	init6_224 = 0x3f9d85a86a1d36c8
	init7_224 = 0x1112e6ad91d692a1
	init0_256 = 0x22312194fc2bf72c
	init1_256 = 0x9f555fa3c84c64c2
	init2_256 = 0x2393b86b6f53b151
	init3_256 = 0x963877195940eabd
	init4_256 = 0x96283ee2a88effe3
	init5_256 = 0xbe5e1e2553863992
	init6_256 = 0x2b0199fc2c85b8aa
	init7_256 = 0x0eb72ddc81c52ca2
	init0_384 = 0xcbbb9d5dc1059ed8
	init1_384 = 0x629a292a367cd507
	init2_384 = 0x9159015a3070dd17
	init3_384 = 0x152fecd8f70e5939
	init4_384 = 0x67332667ffc00b31
	init5_384 = 0x8eb44a8768581511
	init6_384 = 0xdb0c2e0d64f98fa7
	init7_384 = 0x47b5481dbefa4fa4
)

// digest represents the partial evaluation of a checksum.
type digest struct {
	h        [8]uint64
	x        [chunk]byte
	nx       int
	len      uint64
	function crypto.Hash
}

func (d *digest) Reset() {
	switch d.function {
	case crypto.SHA384:
		d.h[0] = init0_384
		d.h[1] = init1_384
		d.h[2] = init2_384
		d.h[3] = init3_384
		d.h[4] = init4_384
		d.h[5] = init5_384
		d.h[6] = init6_384
		d.h[7] = init7_384
	case crypto.SHA512_224:
		d.h[0] = init0_224
		d.h[1] = init1_224
		d.h[2] = init2_224
		d.h[3] = init3_224
		d.h[4] = init4_224
		d.h[5] = init5_224
		d.h[6] = init6_224
		d.h[7] = init7_224
	case crypto.SHA512_256:
		d.h[0] = init0_256
		d.h[1] = init1_256
		d.h[2] = init2_256
		d.h[3] = init3_256
		d.h[4] = init4_256
		d.h[5] = init5_256
		d.h[6] = init6_256
		d.h[7] = init7_256
	default:
		d.h[0] = init0
		d.h[1] = init1
		d.h[2] = init2
		d.h[3] = init3
		d.h[4] = init4
		d.h[5] = init5
		d.h[6] = init6
		d.h[7] = init7
	}
	d.nx = 0
	d.len = 0
}

const (
	magic384      = "sha\x04"
	magic512_224  = "sha\x05"
	magic512_256  = "sha\x06"
	magic512      = "sha\x07"
	marshaledSize = len(magic512) + 8*8 + chunk + 8
)

func (d *digest) MarshalBinary() ([]byte, error) {
	b := make([]byte, 0, marshaledSize)
	switch d.function {
	case crypto.SHA384:
		b = append(b, magic384...)
	case crypto.SHA512_224:
		b = append(b, magic512_224...)
	case crypto.SHA512_256:
		b = append(b, magic512_256...)
	case crypto.SHA512:
		b = append(b, magic512...)
	default:
		return nil, errors.New("crypto/sha512: invalid hash function")
	}
	b = appendUint64(b, d.h[0])
	b = appendUint64(b, d.h[1])
	b = appendUint64(b, d.h[2])
	b = appendUint64(b, d.h[3])
	b = appendUint64(b, d.h[4])
	b = appendUint64(b, d.h[5])
	b = appendUint64(b, d.h[6])
	b = appendUint64(b, d.h[7])
	b = append(b, d.x[:d.nx]...)
	b = b[:len(b)+len(d.x)-int(d.nx)] // already zero
	b = appendUint64(b, d.len)
	return b, nil
}

func (d *digest) UnmarshalBinary(b []byte) error {
	if len(b) < len(magic512) {
		return errors.New("crypto/sha512: invalid hash state identifier")
	}
	switch {
	case d.function == crypto.SHA384 && string(b[:len(magic384)]) == magic384:
	case d.function == crypto.SHA512_224 && string(b[:len(magic512_224)]) == magic512_224:
	case d.function == crypto.SHA512_256 && string(b[:len(magic512_256)]) == magic512_256:
	case d.function == crypto.SHA512 && string(b[:len(magic512)]) == magic512:
	default:
		return errors.New("crypto/sha512: invalid hash state identifier")
	}
	if len(b) != marshaledSize {
		return errors.New("crypto/sha512: invalid hash state size")
	}
	b = b[len(magic512):]
	b, d.h[0] = consumeUint64(b)
	b, d.h[1] = consumeUint64(b)
	b, d.h[2] = consumeUint64(b)
	b, d.h[3] = consumeUint64(b)
	b, d.h[4] = consumeUint64(b)
	b, d.h[5] = consumeUint64(b)
	b, d.h[6] = consumeUint64(b)
	b, d.h[7] = consumeUint64(b)
	b = b[copy(d.x[:], b):]
	b, d.len = consumeUint64(b)
	d.nx = int(d.len % chunk)
	return nil
}

func appendUint64(b []byte, x uint64) []byte {
	var a [8]byte
	binary.BigEndian.PutUint64(a[:], x)
	return append(b, a[:]...)
}

func consumeUint64(b []byte) ([]byte, uint64) {
	_ = b[7]
	x := uint64(b[7]) | uint64(b[6])<<8 | uint64(b[5])<<16 | uint64(b[4])<<24 |
		uint64(b[3])<<32 | uint64(b[2])<<40 | uint64(b[1])<<48 | uint64(b[0])<<56
	return b[8:], x
}

// New returns a new hash.Hash computing the SHA-512 checksum.
func New() hash.Hash {
	if boring.Enabled {
		return boring.NewSHA512()
	}
	d := &digest{function: crypto.SHA512}
	d.Reset()
	return d
}

// New512_224 returns a new hash.Hash computing the SHA-512/224 checksum.
func New512_224() hash.Hash {
	d := &digest{function: crypto.SHA512_224}
	d.Reset()
	return d
}

// New512_256 returns a new hash.Hash computing the SHA-512/256 checksum.
func New512_256() hash.Hash {
	d := &digest{function: crypto.SHA512_256}
	d.Reset()
	return d
}

// New384 returns a new hash.Hash computing the SHA-384 checksum.
func New384() hash.Hash {
	if boring.Enabled {
		return boring.NewSHA384()
	}
	d := &digest{function: crypto.SHA384}
	d.Reset()
	return d
}

func (d *digest) Size() int {
	switch d.function {
	case crypto.SHA512_224:
		return Size224
	case crypto.SHA512_256:
		return Size256
	case crypto.SHA384:
		return Size384
	default:
		return Size
	}
}

func (d *digest) BlockSize() int { return BlockSize }

func (d *digest) Write(p []byte) (nn int, err error) {
	if d.function != crypto.SHA512_224 && d.function != crypto.SHA512_256 {
		boring.Unreachable()
	}
	nn = len(p)
	d.len += uint64(nn)
	if d.nx > 0 {
		n := copy(d.x[d.nx:], p)
		d.nx += n
		if d.nx == chunk {
			block(d, d.x[:])
			d.nx = 0
		}
		p = p[n:]
	}
	if len(p) >= chunk {
		n := len(p) &^ (chunk - 1)
		block(d, p[:n])
		p = p[n:]
	}
	if len(p) > 0 {
		d.nx = copy(d.x[:], p)
	}
	return
}

func (d *digest) Sum(in []byte) []byte {
	if d.function != crypto.SHA512_224 && d.function != crypto.SHA512_256 {
		boring.Unreachable()
	}
	// Make a copy of d so that caller can keep writing and summing.
	d0 := new(digest)
	*d0 = *d
	hash := d0.checkSum()
	switch d0.function {
	case crypto.SHA384:
		return append(in, hash[:Size384]...)
	case crypto.SHA512_224:
		return append(in, hash[:Size224]...)
	case crypto.SHA512_256:
		return append(in, hash[:Size256]...)
	default:
		return append(in, hash[:]...)
	}
}

func (d *digest) checkSum() [Size]byte {
	// Padding. Add a 1 bit and 0 bits until 112 bytes mod 128.
	len := d.len
	var tmp [128]byte
	tmp[0] = 0x80
	if len%128 < 112 {
		d.Write(tmp[0 : 112-len%128])
	} else {
		d.Write(tmp[0 : 128+112-len%128])
	}

	// Length in bits.
	len <<= 3
	binary.BigEndian.PutUint64(tmp[0:], 0) // upper 64 bits are always zero, because len variable has type uint64
	binary.BigEndian.PutUint64(tmp[8:], len)
	d.Write(tmp[0:16])

	if d.nx != 0 {
		panic("d.nx != 0")
	}

	var digest [Size]byte
	binary.BigEndian.PutUint64(digest[0:], d.h[0])
	binary.BigEndian.PutUint64(digest[8:], d.h[1])
	binary.BigEndian.PutUint64(digest[16:], d.h[2])
	binary.BigEndian.PutUint64(digest[24:], d.h[3])
	binary.BigEndian.PutUint64(digest[32:], d.h[4])
	binary.BigEndian.PutUint64(digest[40:], d.h[5])
	if d.function != crypto.SHA384 {
		binary.BigEndian.PutUint64(digest[48:], d.h[6])
		binary.BigEndian.PutUint64(digest[56:], d.h[7])
	}

	return digest
}

// Sum512 returns the SHA512 checksum of the data.
func Sum512(data []byte) [Size]byte {
	if boring.Enabled {
		h := New()
		h.Write(data)
		var ret [Size]byte
		h.Sum(ret[:0])
		return ret
	}
	d := digest{function: crypto.SHA512}
	d.Reset()
	d.Write(data)
	return d.checkSum()
}

// Sum384 returns the SHA384 checksum of the data.
<<<<<<< HEAD
func Sum384(data []byte) (sum384 [Size384]byte) {
	if boring.Enabled {
		h := New384()
		h.Write(data)
		var ret [Size384]byte
		h.Sum(ret[:0])
		return ret
	}
=======
func Sum384(data []byte) [Size384]byte {
>>>>>>> 57c115e1
	d := digest{function: crypto.SHA384}
	d.Reset()
	d.Write(data)
	sum := d.checkSum()
	ap := (*[Size384]byte)(sum[:])
	return *ap
}

// Sum512_224 returns the Sum512/224 checksum of the data.
func Sum512_224(data []byte) [Size224]byte {
	d := digest{function: crypto.SHA512_224}
	d.Reset()
	d.Write(data)
	sum := d.checkSum()
	ap := (*[Size224]byte)(sum[:])
	return *ap
}

// Sum512_256 returns the Sum512/256 checksum of the data.
func Sum512_256(data []byte) [Size256]byte {
	d := digest{function: crypto.SHA512_256}
	d.Reset()
	d.Write(data)
	sum := d.checkSum()
	ap := (*[Size256]byte)(sum[:])
	return *ap
}<|MERGE_RESOLUTION|>--- conflicted
+++ resolved
@@ -358,8 +358,7 @@
 }
 
 // Sum384 returns the SHA384 checksum of the data.
-<<<<<<< HEAD
-func Sum384(data []byte) (sum384 [Size384]byte) {
+func Sum384(data []byte) [Size384]byte {
 	if boring.Enabled {
 		h := New384()
 		h.Write(data)
@@ -367,9 +366,6 @@
 		h.Sum(ret[:0])
 		return ret
 	}
-=======
-func Sum384(data []byte) [Size384]byte {
->>>>>>> 57c115e1
 	d := digest{function: crypto.SHA384}
 	d.Reset()
 	d.Write(data)
