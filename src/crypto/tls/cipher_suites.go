// Copyright 2010 The Go Authors. All rights reserved.
// Use of this source code is governed by a BSD-style
// license that can be found in the LICENSE file.

package tls

import (
	"crypto"
	"crypto/aes"
	"crypto/cipher"
	"crypto/des"
	"crypto/hmac"
	"crypto/rc4"
	"crypto/sha1"
	"crypto/sha256"
	"crypto/x509"
	"fmt"
	"hash"

	"golang.org/x/crypto/chacha20poly1305"
)

// CipherSuite is a TLS cipher suite. Note that most functions in this package
// accept and expose cipher suite IDs instead of this type.
type CipherSuite struct {
	ID   uint16
	Name string

	// Supported versions is the list of TLS protocol versions that can
	// negotiate this cipher suite.
	SupportedVersions []uint16

	// Insecure is true if the cipher suite has known security issues
	// due to its primitives, design, or implementation.
	Insecure bool
}

var (
	supportedUpToTLS12 = []uint16{VersionTLS10, VersionTLS11, VersionTLS12}
	supportedOnlyTLS12 = []uint16{VersionTLS12}
	supportedOnlyTLS13 = []uint16{VersionTLS13}
)

<<<<<<< HEAD
import "crypto/internal/boring"
=======
// CipherSuites returns a list of cipher suites currently implemented by this
// package, excluding those with security issues, which are returned by
// InsecureCipherSuites.
//
// The list is sorted by ID. Note that the default cipher suites selected by
// this package might depend on logic that can't be captured by a static list.
func CipherSuites() []*CipherSuite {
	return []*CipherSuite{
		{TLS_RSA_WITH_3DES_EDE_CBC_SHA, "TLS_RSA_WITH_3DES_EDE_CBC_SHA", supportedUpToTLS12, false},
		{TLS_RSA_WITH_AES_128_CBC_SHA, "TLS_RSA_WITH_AES_128_CBC_SHA", supportedUpToTLS12, false},
		{TLS_RSA_WITH_AES_256_CBC_SHA, "TLS_RSA_WITH_AES_256_CBC_SHA", supportedUpToTLS12, false},
		{TLS_RSA_WITH_AES_128_GCM_SHA256, "TLS_RSA_WITH_AES_128_GCM_SHA256", supportedOnlyTLS12, false},
		{TLS_RSA_WITH_AES_256_GCM_SHA384, "TLS_RSA_WITH_AES_256_GCM_SHA384", supportedOnlyTLS12, false},

		{TLS_AES_128_GCM_SHA256, "TLS_AES_128_GCM_SHA256", supportedOnlyTLS13, false},
		{TLS_AES_256_GCM_SHA384, "TLS_AES_256_GCM_SHA384", supportedOnlyTLS13, false},
		{TLS_CHACHA20_POLY1305_SHA256, "TLS_CHACHA20_POLY1305_SHA256", supportedOnlyTLS13, false},

		{TLS_ECDHE_ECDSA_WITH_AES_128_CBC_SHA, "TLS_ECDHE_ECDSA_WITH_AES_128_CBC_SHA", supportedUpToTLS12, false},
		{TLS_ECDHE_ECDSA_WITH_AES_256_CBC_SHA, "TLS_ECDHE_ECDSA_WITH_AES_256_CBC_SHA", supportedUpToTLS12, false},
		{TLS_ECDHE_RSA_WITH_3DES_EDE_CBC_SHA, "TLS_ECDHE_RSA_WITH_3DES_EDE_CBC_SHA", supportedUpToTLS12, false},
		{TLS_ECDHE_RSA_WITH_AES_128_CBC_SHA, "TLS_ECDHE_RSA_WITH_AES_128_CBC_SHA", supportedUpToTLS12, false},
		{TLS_ECDHE_RSA_WITH_AES_256_CBC_SHA, "TLS_ECDHE_RSA_WITH_AES_256_CBC_SHA", supportedUpToTLS12, false},
		{TLS_ECDHE_ECDSA_WITH_AES_128_GCM_SHA256, "TLS_ECDHE_ECDSA_WITH_AES_128_GCM_SHA256", supportedOnlyTLS12, false},
		{TLS_ECDHE_ECDSA_WITH_AES_256_GCM_SHA384, "TLS_ECDHE_ECDSA_WITH_AES_256_GCM_SHA384", supportedOnlyTLS12, false},
		{TLS_ECDHE_RSA_WITH_AES_128_GCM_SHA256, "TLS_ECDHE_RSA_WITH_AES_128_GCM_SHA256", supportedOnlyTLS12, false},
		{TLS_ECDHE_RSA_WITH_AES_256_GCM_SHA384, "TLS_ECDHE_RSA_WITH_AES_256_GCM_SHA384", supportedOnlyTLS12, false},
		{TLS_ECDHE_RSA_WITH_CHACHA20_POLY1305_SHA256, "TLS_ECDHE_RSA_WITH_CHACHA20_POLY1305_SHA256", supportedOnlyTLS12, false},
		{TLS_ECDHE_ECDSA_WITH_CHACHA20_POLY1305_SHA256, "TLS_ECDHE_ECDSA_WITH_CHACHA20_POLY1305_SHA256", supportedOnlyTLS12, false},
	}
}

// InsecureCipherSuites returns a list of cipher suites currently implemented by
// this package and which have security issues.
//
// Most applications should not use the cipher suites in this list, and should
// only use those returned by CipherSuites.
func InsecureCipherSuites() []*CipherSuite {
	// RC4 suites are broken because RC4 is.
	// CBC-SHA256 suites have no Lucky13 countermeasures.
	return []*CipherSuite{
		{TLS_RSA_WITH_RC4_128_SHA, "TLS_RSA_WITH_RC4_128_SHA", supportedUpToTLS12, true},
		{TLS_RSA_WITH_AES_128_CBC_SHA256, "TLS_RSA_WITH_AES_128_CBC_SHA256", supportedOnlyTLS12, true},
		{TLS_ECDHE_ECDSA_WITH_RC4_128_SHA, "TLS_ECDHE_ECDSA_WITH_RC4_128_SHA", supportedUpToTLS12, true},
		{TLS_ECDHE_RSA_WITH_RC4_128_SHA, "TLS_ECDHE_RSA_WITH_RC4_128_SHA", supportedUpToTLS12, true},
		{TLS_ECDHE_ECDSA_WITH_AES_128_CBC_SHA256, "TLS_ECDHE_ECDSA_WITH_AES_128_CBC_SHA256", supportedOnlyTLS12, true},
		{TLS_ECDHE_RSA_WITH_AES_128_CBC_SHA256, "TLS_ECDHE_RSA_WITH_AES_128_CBC_SHA256", supportedOnlyTLS12, true},
	}
}

// CipherSuiteName returns the standard name for the passed cipher suite ID
// (e.g. "TLS_ECDHE_ECDSA_WITH_AES_128_GCM_SHA256"), or a fallback representation
// of the ID value if the cipher suite is not implemented by this package.
func CipherSuiteName(id uint16) string {
	for _, c := range CipherSuites() {
		if c.ID == id {
			return c.Name
		}
	}
	for _, c := range InsecureCipherSuites() {
		if c.ID == id {
			return c.Name
		}
	}
	return fmt.Sprintf("0x%04X", id)
}
>>>>>>> 0ee22d97

// a keyAgreement implements the client and server side of a TLS key agreement
// protocol by generating and processing key exchange messages.
type keyAgreement interface {
	// On the server side, the first two methods are called in order.

	// In the case that the key agreement protocol doesn't use a
	// ServerKeyExchange message, generateServerKeyExchange can return nil,
	// nil.
	generateServerKeyExchange(*Config, *Certificate, *clientHelloMsg, *serverHelloMsg) (*serverKeyExchangeMsg, error)
	processClientKeyExchange(*Config, *Certificate, *clientKeyExchangeMsg, uint16) ([]byte, error)

	// On the client side, the next two methods are called in order.

	// This method may not be called if the server doesn't send a
	// ServerKeyExchange message.
	processServerKeyExchange(*Config, *clientHelloMsg, *serverHelloMsg, *x509.Certificate, *serverKeyExchangeMsg) error
	generateClientKeyExchange(*Config, *clientHelloMsg, *x509.Certificate) ([]byte, *clientKeyExchangeMsg, error)
}

const (
	// suiteECDHE indicates that the cipher suite involves elliptic curve
	// Diffie-Hellman. This means that it should only be selected when the
	// client indicates that it supports ECC with a curve and point format
	// that we're happy with.
	suiteECDHE = 1 << iota
	// suiteECSign indicates that the cipher suite involves an ECDSA or
	// EdDSA signature and therefore may only be selected when the server's
	// certificate is ECDSA or EdDSA. If this is not set then the cipher suite
	// is RSA based.
	suiteECSign
	// suiteTLS12 indicates that the cipher suite should only be advertised
	// and accepted when using TLS 1.2.
	suiteTLS12
	// suiteSHA384 indicates that the cipher suite uses SHA384 as the
	// handshake hash.
	suiteSHA384
	// suiteDefaultOff indicates that this cipher suite is not included by
	// default.
	suiteDefaultOff
)

// A cipherSuite is a specific combination of key agreement, cipher and MAC function.
type cipherSuite struct {
	id uint16
	// the lengths, in bytes, of the key material needed for each component.
	keyLen int
	macLen int
	ivLen  int
	ka     func(version uint16) keyAgreement
	// flags is a bitmask of the suite* values, above.
	flags  int
	cipher func(key, iv []byte, isRead bool) interface{}
	mac    func(version uint16, macKey []byte) macFunction
	aead   func(key, fixedNonce []byte) aead
}

var cipherSuites = []*cipherSuite{
	// Ciphersuite order is chosen so that ECDHE comes before plain RSA and
	// AEADs are the top preference.
	{TLS_ECDHE_RSA_WITH_CHACHA20_POLY1305, 32, 0, 12, ecdheRSAKA, suiteECDHE | suiteTLS12, nil, nil, aeadChaCha20Poly1305},
	{TLS_ECDHE_ECDSA_WITH_CHACHA20_POLY1305, 32, 0, 12, ecdheECDSAKA, suiteECDHE | suiteECSign | suiteTLS12, nil, nil, aeadChaCha20Poly1305},
	{TLS_ECDHE_RSA_WITH_AES_128_GCM_SHA256, 16, 0, 4, ecdheRSAKA, suiteECDHE | suiteTLS12, nil, nil, aeadAESGCM},
	{TLS_ECDHE_ECDSA_WITH_AES_128_GCM_SHA256, 16, 0, 4, ecdheECDSAKA, suiteECDHE | suiteECSign | suiteTLS12, nil, nil, aeadAESGCM},
	{TLS_ECDHE_RSA_WITH_AES_256_GCM_SHA384, 32, 0, 4, ecdheRSAKA, suiteECDHE | suiteTLS12 | suiteSHA384, nil, nil, aeadAESGCM},
	{TLS_ECDHE_ECDSA_WITH_AES_256_GCM_SHA384, 32, 0, 4, ecdheECDSAKA, suiteECDHE | suiteECSign | suiteTLS12 | suiteSHA384, nil, nil, aeadAESGCM},
	{TLS_ECDHE_RSA_WITH_AES_128_CBC_SHA256, 16, 32, 16, ecdheRSAKA, suiteECDHE | suiteTLS12 | suiteDefaultOff, cipherAES, macSHA256, nil},
	{TLS_ECDHE_RSA_WITH_AES_128_CBC_SHA, 16, 20, 16, ecdheRSAKA, suiteECDHE, cipherAES, macSHA1, nil},
	{TLS_ECDHE_ECDSA_WITH_AES_128_CBC_SHA256, 16, 32, 16, ecdheECDSAKA, suiteECDHE | suiteECSign | suiteTLS12 | suiteDefaultOff, cipherAES, macSHA256, nil},
	{TLS_ECDHE_ECDSA_WITH_AES_128_CBC_SHA, 16, 20, 16, ecdheECDSAKA, suiteECDHE | suiteECSign, cipherAES, macSHA1, nil},
	{TLS_ECDHE_RSA_WITH_AES_256_CBC_SHA, 32, 20, 16, ecdheRSAKA, suiteECDHE, cipherAES, macSHA1, nil},
	{TLS_ECDHE_ECDSA_WITH_AES_256_CBC_SHA, 32, 20, 16, ecdheECDSAKA, suiteECDHE | suiteECSign, cipherAES, macSHA1, nil},
	{TLS_RSA_WITH_AES_128_GCM_SHA256, 16, 0, 4, rsaKA, suiteTLS12, nil, nil, aeadAESGCM},
	{TLS_RSA_WITH_AES_256_GCM_SHA384, 32, 0, 4, rsaKA, suiteTLS12 | suiteSHA384, nil, nil, aeadAESGCM},
	{TLS_RSA_WITH_AES_128_CBC_SHA256, 16, 32, 16, rsaKA, suiteTLS12 | suiteDefaultOff, cipherAES, macSHA256, nil},
	{TLS_RSA_WITH_AES_128_CBC_SHA, 16, 20, 16, rsaKA, 0, cipherAES, macSHA1, nil},
	{TLS_RSA_WITH_AES_256_CBC_SHA, 32, 20, 16, rsaKA, 0, cipherAES, macSHA1, nil},
	{TLS_ECDHE_RSA_WITH_3DES_EDE_CBC_SHA, 24, 20, 8, ecdheRSAKA, suiteECDHE, cipher3DES, macSHA1, nil},
	{TLS_RSA_WITH_3DES_EDE_CBC_SHA, 24, 20, 8, rsaKA, 0, cipher3DES, macSHA1, nil},

	// RC4-based cipher suites are disabled by default.
	{TLS_RSA_WITH_RC4_128_SHA, 16, 20, 0, rsaKA, suiteDefaultOff, cipherRC4, macSHA1, nil},
	{TLS_ECDHE_RSA_WITH_RC4_128_SHA, 16, 20, 0, ecdheRSAKA, suiteECDHE | suiteDefaultOff, cipherRC4, macSHA1, nil},
	{TLS_ECDHE_ECDSA_WITH_RC4_128_SHA, 16, 20, 0, ecdheECDSAKA, suiteECDHE | suiteECSign | suiteDefaultOff, cipherRC4, macSHA1, nil},
}

// selectCipherSuite returns the first cipher suite from ids which is also in
// supportedIDs and passes the ok filter.
func selectCipherSuite(ids, supportedIDs []uint16, ok func(*cipherSuite) bool) *cipherSuite {
	for _, id := range ids {
		candidate := cipherSuiteByID(id)
		if candidate == nil || !ok(candidate) {
			continue
		}

		for _, suppID := range supportedIDs {
			if id == suppID {
				return candidate
			}
		}
	}
	return nil
}

// A cipherSuiteTLS13 defines only the pair of the AEAD algorithm and hash
// algorithm to be used with HKDF. See RFC 8446, Appendix B.4.
type cipherSuiteTLS13 struct {
	id     uint16
	keyLen int
	aead   func(key, fixedNonce []byte) aead
	hash   crypto.Hash
}

var cipherSuitesTLS13 = []*cipherSuiteTLS13{
	{TLS_AES_128_GCM_SHA256, 16, aeadAESGCMTLS13, crypto.SHA256},
	{TLS_CHACHA20_POLY1305_SHA256, 32, aeadChaCha20Poly1305, crypto.SHA256},
	{TLS_AES_256_GCM_SHA384, 32, aeadAESGCMTLS13, crypto.SHA384},
}

func cipherRC4(key, iv []byte, isRead bool) interface{} {
	cipher, _ := rc4.NewCipher(key)
	return cipher
}

func cipher3DES(key, iv []byte, isRead bool) interface{} {
	block, _ := des.NewTripleDESCipher(key)
	if isRead {
		return cipher.NewCBCDecrypter(block, iv)
	}
	return cipher.NewCBCEncrypter(block, iv)
}

func cipherAES(key, iv []byte, isRead bool) interface{} {
	block, _ := aes.NewCipher(key)
	if isRead {
		return cipher.NewCBCDecrypter(block, iv)
	}
	return cipher.NewCBCEncrypter(block, iv)
}

// macSHA1 returns a macFunction for the given protocol version.
func macSHA1(version uint16, key []byte) macFunction {
	h := sha1.New
	// The BoringCrypto SHA1 does not have a constant-time
	// checksum function, so don't try to use it.
	if !boring.Enabled {
		h = newConstantTimeHash(h)
	}
	return tls10MAC{h: hmac.New(h, key)}
}

// macSHA256 returns a SHA-256 based MAC. These are only supported in TLS 1.2
// so the given version is ignored.
func macSHA256(version uint16, key []byte) macFunction {
	return tls10MAC{h: hmac.New(sha256.New, key)}
}

type macFunction interface {
	// Size returns the length of the MAC.
	Size() int
	// MAC appends the MAC of (seq, header, data) to out. The extra data is fed
	// into the MAC after obtaining the result to normalize timing. The result
	// is only valid until the next invocation of MAC as the buffer is reused.
	MAC(seq, header, data, extra []byte) []byte
}

type aead interface {
	cipher.AEAD

	// explicitNonceLen returns the number of bytes of explicit nonce
	// included in each record. This is eight for older AEADs and
	// zero for modern ones.
	explicitNonceLen() int
}

const (
	aeadNonceLength   = 12
	noncePrefixLength = 4
)

// prefixNonceAEAD wraps an AEAD and prefixes a fixed portion of the nonce to
// each call.
type prefixNonceAEAD struct {
	// nonce contains the fixed part of the nonce in the first four bytes.
	nonce [aeadNonceLength]byte
	aead  cipher.AEAD
}

func (f *prefixNonceAEAD) NonceSize() int        { return aeadNonceLength - noncePrefixLength }
func (f *prefixNonceAEAD) Overhead() int         { return f.aead.Overhead() }
func (f *prefixNonceAEAD) explicitNonceLen() int { return f.NonceSize() }

func (f *prefixNonceAEAD) Seal(out, nonce, plaintext, additionalData []byte) []byte {
	copy(f.nonce[4:], nonce)
	return f.aead.Seal(out, f.nonce[:], plaintext, additionalData)
}

func (f *prefixNonceAEAD) Open(out, nonce, ciphertext, additionalData []byte) ([]byte, error) {
	copy(f.nonce[4:], nonce)
	return f.aead.Open(out, f.nonce[:], ciphertext, additionalData)
}

// xoredNonceAEAD wraps an AEAD by XORing in a fixed pattern to the nonce
// before each call.
type xorNonceAEAD struct {
	nonceMask [aeadNonceLength]byte
	aead      cipher.AEAD
}

func (f *xorNonceAEAD) NonceSize() int        { return 8 } // 64-bit sequence number
func (f *xorNonceAEAD) Overhead() int         { return f.aead.Overhead() }
func (f *xorNonceAEAD) explicitNonceLen() int { return 0 }

func (f *xorNonceAEAD) Seal(out, nonce, plaintext, additionalData []byte) []byte {
	for i, b := range nonce {
		f.nonceMask[4+i] ^= b
	}
	result := f.aead.Seal(out, f.nonceMask[:], plaintext, additionalData)
	for i, b := range nonce {
		f.nonceMask[4+i] ^= b
	}

	return result
}

func (f *xorNonceAEAD) Open(out, nonce, ciphertext, additionalData []byte) ([]byte, error) {
	for i, b := range nonce {
		f.nonceMask[4+i] ^= b
	}
	result, err := f.aead.Open(out, f.nonceMask[:], ciphertext, additionalData)
	for i, b := range nonce {
		f.nonceMask[4+i] ^= b
	}

	return result, err
}

type gcmtls interface {
	NewGCMTLS() (cipher.AEAD, error)
}

func aeadAESGCM(key, noncePrefix []byte) aead {
	if len(noncePrefix) != noncePrefixLength {
		panic("tls: internal error: wrong nonce length")
	}
	aes, err := aes.NewCipher(key)
	if err != nil {
		panic(err)
	}
	var aead cipher.AEAD
	if aesTLS, ok := aes.(gcmtls); ok {
		aead, err = aesTLS.NewGCMTLS()
	} else {
		boring.Unreachable()
		aead, err = cipher.NewGCM(aes)
	}
	if err != nil {
		panic(err)
	}

	ret := &prefixNonceAEAD{aead: aead}
	copy(ret.nonce[:], noncePrefix)
	return ret
}

func aeadAESGCMTLS13(key, nonceMask []byte) aead {
	if len(nonceMask) != aeadNonceLength {
		panic("tls: internal error: wrong nonce length")
	}
	aes, err := aes.NewCipher(key)
	if err != nil {
		panic(err)
	}
	aead, err := cipher.NewGCM(aes)
	if err != nil {
		panic(err)
	}

	ret := &xorNonceAEAD{aead: aead}
	copy(ret.nonceMask[:], nonceMask)
	return ret
}

func aeadChaCha20Poly1305(key, nonceMask []byte) aead {
	if len(nonceMask) != aeadNonceLength {
		panic("tls: internal error: wrong nonce length")
	}
	aead, err := chacha20poly1305.New(key)
	if err != nil {
		panic(err)
	}

	ret := &xorNonceAEAD{aead: aead}
	copy(ret.nonceMask[:], nonceMask)
	return ret
}

type constantTimeHash interface {
	hash.Hash
	ConstantTimeSum(b []byte) []byte
}

// cthWrapper wraps any hash.Hash that implements ConstantTimeSum, and replaces
// with that all calls to Sum. It's used to obtain a ConstantTimeSum-based HMAC.
type cthWrapper struct {
	h constantTimeHash
}

func (c *cthWrapper) Size() int                   { return c.h.Size() }
func (c *cthWrapper) BlockSize() int              { return c.h.BlockSize() }
func (c *cthWrapper) Reset()                      { c.h.Reset() }
func (c *cthWrapper) Write(p []byte) (int, error) { return c.h.Write(p) }
func (c *cthWrapper) Sum(b []byte) []byte         { return c.h.ConstantTimeSum(b) }

func newConstantTimeHash(h func() hash.Hash) func() hash.Hash {
	boring.Unreachable()
	return func() hash.Hash {
		return &cthWrapper{h().(constantTimeHash)}
	}
}

// tls10MAC implements the TLS 1.0 MAC function. RFC 2246, Section 6.2.3.
type tls10MAC struct {
	h   hash.Hash
	buf []byte
}

func (s tls10MAC) Size() int {
	return s.h.Size()
}

// MAC is guaranteed to take constant time, as long as
// len(seq)+len(header)+len(data)+len(extra) is constant. extra is not fed into
// the MAC, but is only provided to make the timing profile constant.
func (s tls10MAC) MAC(seq, header, data, extra []byte) []byte {
	s.h.Reset()
	s.h.Write(seq)
	s.h.Write(header)
	s.h.Write(data)
	res := s.h.Sum(s.buf[:0])
	if extra != nil {
		s.h.Write(extra)
	}
	return res
}

func rsaKA(version uint16) keyAgreement {
	return rsaKeyAgreement{}
}

func ecdheECDSAKA(version uint16) keyAgreement {
	return &ecdheKeyAgreement{
		isRSA:   false,
		version: version,
	}
}

func ecdheRSAKA(version uint16) keyAgreement {
	return &ecdheKeyAgreement{
		isRSA:   true,
		version: version,
	}
}

// mutualCipherSuite returns a cipherSuite given a list of supported
// ciphersuites and the id requested by the peer.
func mutualCipherSuite(have []uint16, want uint16) *cipherSuite {
	for _, id := range have {
		if id == want {
			return cipherSuiteByID(id)
		}
	}
	return nil
}

func cipherSuiteByID(id uint16) *cipherSuite {
	for _, cipherSuite := range cipherSuites {
		if cipherSuite.id == id {
			return cipherSuite
		}
	}
	return nil
}

func mutualCipherSuiteTLS13(have []uint16, want uint16) *cipherSuiteTLS13 {
	for _, id := range have {
		if id == want {
			return cipherSuiteTLS13ByID(id)
		}
	}
	return nil
}

func cipherSuiteTLS13ByID(id uint16) *cipherSuiteTLS13 {
	for _, cipherSuite := range cipherSuitesTLS13 {
		if cipherSuite.id == id {
			return cipherSuite
		}
	}
	return nil
}

// A list of cipher suite IDs that are, or have been, implemented by this
// package.
//
// See https://www.iana.org/assignments/tls-parameters/tls-parameters.xml
const (
	// TLS 1.0 - 1.2 cipher suites.
	TLS_RSA_WITH_RC4_128_SHA                      uint16 = 0x0005
	TLS_RSA_WITH_3DES_EDE_CBC_SHA                 uint16 = 0x000a
	TLS_RSA_WITH_AES_128_CBC_SHA                  uint16 = 0x002f
	TLS_RSA_WITH_AES_256_CBC_SHA                  uint16 = 0x0035
	TLS_RSA_WITH_AES_128_CBC_SHA256               uint16 = 0x003c
	TLS_RSA_WITH_AES_128_GCM_SHA256               uint16 = 0x009c
	TLS_RSA_WITH_AES_256_GCM_SHA384               uint16 = 0x009d
	TLS_ECDHE_ECDSA_WITH_RC4_128_SHA              uint16 = 0xc007
	TLS_ECDHE_ECDSA_WITH_AES_128_CBC_SHA          uint16 = 0xc009
	TLS_ECDHE_ECDSA_WITH_AES_256_CBC_SHA          uint16 = 0xc00a
	TLS_ECDHE_RSA_WITH_RC4_128_SHA                uint16 = 0xc011
	TLS_ECDHE_RSA_WITH_3DES_EDE_CBC_SHA           uint16 = 0xc012
	TLS_ECDHE_RSA_WITH_AES_128_CBC_SHA            uint16 = 0xc013
	TLS_ECDHE_RSA_WITH_AES_256_CBC_SHA            uint16 = 0xc014
	TLS_ECDHE_ECDSA_WITH_AES_128_CBC_SHA256       uint16 = 0xc023
	TLS_ECDHE_RSA_WITH_AES_128_CBC_SHA256         uint16 = 0xc027
	TLS_ECDHE_RSA_WITH_AES_128_GCM_SHA256         uint16 = 0xc02f
	TLS_ECDHE_ECDSA_WITH_AES_128_GCM_SHA256       uint16 = 0xc02b
	TLS_ECDHE_RSA_WITH_AES_256_GCM_SHA384         uint16 = 0xc030
	TLS_ECDHE_ECDSA_WITH_AES_256_GCM_SHA384       uint16 = 0xc02c
	TLS_ECDHE_RSA_WITH_CHACHA20_POLY1305_SHA256   uint16 = 0xcca8
	TLS_ECDHE_ECDSA_WITH_CHACHA20_POLY1305_SHA256 uint16 = 0xcca9

	// TLS 1.3 cipher suites.
	TLS_AES_128_GCM_SHA256       uint16 = 0x1301
	TLS_AES_256_GCM_SHA384       uint16 = 0x1302
	TLS_CHACHA20_POLY1305_SHA256 uint16 = 0x1303

	// TLS_FALLBACK_SCSV isn't a standard cipher suite but an indicator
	// that the client is doing version fallback. See RFC 7507.
	TLS_FALLBACK_SCSV uint16 = 0x5600

	// Legacy names for the corresponding cipher suites with the correct _SHA256
	// suffix, retained for backward compatibility.
	TLS_ECDHE_RSA_WITH_CHACHA20_POLY1305   = TLS_ECDHE_RSA_WITH_CHACHA20_POLY1305_SHA256
	TLS_ECDHE_ECDSA_WITH_CHACHA20_POLY1305 = TLS_ECDHE_ECDSA_WITH_CHACHA20_POLY1305_SHA256
)<|MERGE_RESOLUTION|>--- conflicted
+++ resolved
@@ -3,6 +3,8 @@
 // license that can be found in the LICENSE file.
 
 package tls
+
+import "crypto/internal/boring"
 
 import (
 	"crypto"
@@ -41,9 +43,6 @@
 	supportedOnlyTLS13 = []uint16{VersionTLS13}
 )
 
-<<<<<<< HEAD
-import "crypto/internal/boring"
-=======
 // CipherSuites returns a list of cipher suites currently implemented by this
 // package, excluding those with security issues, which are returned by
 // InsecureCipherSuites.
@@ -110,7 +109,6 @@
 	}
 	return fmt.Sprintf("0x%04X", id)
 }
->>>>>>> 0ee22d97
 
 // a keyAgreement implements the client and server side of a TLS key agreement
 // protocol by generating and processing key exchange messages.
